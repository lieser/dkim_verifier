<<<<<<< HEAD
3.0.0pre1 [2018-11-25]
------------------
 - now requires at least Thunderbird 64
 - fixed incompatibility with Thunderbird 64

2.0.1pre1 [2018-04-25]
------------------
 - fix signature verification in case the RSA key has an odd key length
=======
2.0.1 [2019-01-18]
------------------
 - fixed signature verification in case the RSA key has an odd key length (#112)
 - fixed DMARC heuristic (#125)
 - fixed "*" not being recognized as valid Service Type in DKIM Keys (#134)
 - changed update DKIM key button to now update the keys of all DKIM signatures in the e-mail
 - Authentication-Results header: fixed mixed case results specified by older SPF specs resulting in a parsing error (#135)
 - JSDNS: fixed a problem getting the default DNS servers on Windows (#116, #120)
 - JSDNS: reduced default DNS server timeout from 10 to 5 seconds
 - updated included third-party libraries
 - updated default rules and favicons
>>>>>>> f61d9eeb

2.0.0 [2018-04-19]
------------------
 - now requires at least Thunderbird 52
 - added toolbar button and menuitem for sign rules
 - added option to try to read non RFC compliant Authentication-Results header
 - fixed incompatibility with Thunderbird 57/59/60
 - fixed favicons not being shown if the CardBook add-on is installed
 - fixed "Add must be signed exception" button being disabled if wrong signer is only a warning
 - updated default rules and favicons

1.7.0 [2017-07-22]
------------------
 - libunbound resolver: added ability to specify multiple trust anchors
 - libunbound resolver: added new root trust anchor (key tag 20326)
 - updated default rules and favicons

1.6.5 [2017-05-14]
------------------
 - added Japanese translation (by SAKURAI Kenichi)
 - updated default rules

1.6.4 [2017-02-09]
------------------
 - fixed saving of result with DNSSEC lock enabled
 - fixed incompatibility with Thunderbird 52 and libunbound
 - updated default rules and favicons

1.6.3 [2016-11-20]
------------------
 - fixed incompatibility with Thunderbird 52
 - updated default rules and favicons

1.6.2 [2016-10-24]
------------------
 - fixed incompatibility with Silvermel/Charamel
 - fixed Problem with copied header fields
 - updated default rules and favicons

1.6.1 [2016-09-26]
------------------
 - fixed problem with old Thunderbird versions and sign rules

1.6.0 [2016-09-25]
------------------
 - added option to indicate successful DNSSEC validation with a lock (enabled by default)
 - added option to show the favicon of some known signing domains (enabled by default)
 - added option to show the ARH result alongside the add-ons, instead of replacing it
 - JSDNS: differentiate between a server error and an non existing DKIM key
 - sign rules: ignore must be signed for outgoing messages
 - sign rules: updated default rules
 - fixed updating a DKIM key or marking it as secure via the "Other Actions" button

1.5.1 [2016-06-11]
------------------
 - fixed verification for external messages
 - sign rules: updated default rules

1.5.0 [2016-05-17]
------------------
 - added option to enable/disable DKIM verification for each account
 - JavaScript DNS library: added support to use a proxy
 - sign rules: updated default rules (added firefox.com)
 - DKIM key: empty, but existing DNS record is now treated as a missing key instead as an ill-formed one
 - fixed installing problem if extensions.getAddons.cache.enabled is set to false (https://bugzilla.mozilla.org/show_bug.cgi?id=1187725)

1.4.1 [2016-02-13]
------------------
 - fixed incompatibility with Thunderbird 46
 - Authentication-Results header: fixed trusting all authentication servers

1.4.0 [2016-02-08]
------------------
 - simplified shown error reasons and added advanced option for detailed reasons
 - Authentication-Results header: reading of the ARH can now be set for each account
 - Authentication-Results header: added option to only trust specific authentication servers
 - Authentication-Results header: continue verification if there is no DKIM result in the ARH header
 - Authentication-Results header: allow also unknown property types to be compliant with RFC 7601
 - Authentication-Results header: fixed bug if ARH header exists, but no message authentication was done
 - JavaScript DNS library: no longer get the DNS servers from deactivated interfaces under windows
 - libunbound resolver: no longer blocks the UI of Thunderbird
 - libunbound resolver: changing preferences no longer needs a restart

1.3.6 [2015-09-13]
------------------
 - fixed error in parsing of Authentication-Results header
 - added additional debugging calls

1.3.5 [2015-07-11]
------------------
 - fixed bug if a header field body started with a ":"

1.3.4 [2015-06-21]
------------------
 - added compatibility for Thunderbird 40

1.3.3 [2015-03-21]
------------------
 - fixed bug in the sorting of the results of multiple DKIM signatures

1.3.2 [2015-02-21]
------------------
 - updated default sign rules

1.3.1 [2014-12-10]
------------------
 - DNS errors in DMARC heuristic are now ignored (previously this resulted in an internal error)
 - fixed error resulting in incompatibility with Thunderbird 36

1.3.0 [2014-12-08]
------------------
 - added option to treat ill-formed selector tag as as error/warning/nothing (default warning; previous behavior was error)
 - added support for multiple signatures
 - added option to read Authentication-Results header
 - added French translation (by Christophe CHAUVET)

 - fixed problem with JavaScript DNS Resolver and long DKIM keys, resulting in error "Key couldn't be decoded"
 - fixed incompatibility with compact headers add-on

1.2.2 [2014-08-16]
------------------
 - added Chinese (Simplified) translation (by YFdyh000)
 - fixed the showing of a wrong error reason in some cases of a bad RSA signature

1.2.1 [2014-06-30]
------------------
 - fixed an issue in formated strings ("%S" was not replaced)

1.2.0 [2014-06-25]
------------------
 - added option for sign rules to allow also subdomains of the SDIDs (enabled by default)
 - fixed comparison of domains (was case sensitive)
 - updated default sign rules

1.1.2 [2014-05-08]
------------------
 - fixed error if e-mail is from a domain on the public suffix list (like "googlecode.com")
 - updated default sign rules

1.1.1 [2014-04-10]
------------------
 - fixed bug in use of libundboud (non existing domain was treated as server error; caused problems with DMARC)

1.1.0 [2014-04-07]
------------------
 - added options for automatically added sign rules
 - added option to use DMARC to heuristically determinate if an e-mail should be signed
 - fixed sign rules being automatically added even if signRules are disabled
 - fixed bug in getting DNS name server from OS under Linux/Mac (last line was not read)

1.0.5 [2014-01-14]
------------------
 - added Italian translation (by Michele Locati)
 - statusbarpanel and tooltip are now set to loading on reverify
 - DKIM Keys and signers rules window can now be opened at the same time

1.0.4 [2013-12-20]
------------------
 - fixed bug in an error message of the JavaScript DNS library
 - added advanced options for the JavaScript DNS library useful in case of bad network connection (not available through GUI)

1.0.3 [2013-12-12]
------------------
 - fixed bug in sign rules if from address contains capital letters
 - fixed verification of unsigned e-mails which are marked as should be signed by sign rules

1.0.2 [2013-11-22]
------------------
 - fixed internal error if sign rules are disabled

1.0.1 [2013-11-22]
------------------
 - fixed DKIM_SIGWARNING_FROM_NOT_IN_SDID

1.0.0 [2013-11-21]
------------------
 - added signers rules
 - added key storing
 - added libunbound as second DNS resolver (supports DNSSEC)
 - from tooltip now also works if Thunderbird's status bar is disabled

 - fixed some patterns (A-z to A-Za-z, dkim_safe_char, qp_hdr_value)
 - fixed pattern for note tag in DKIM key
 - fixed bug in DKIM_SIGWARNING_FROM_NOT_IN_AUID
 - validate tag list as specified in Section 3.2 of RFC 6376
 - now differentiation between missing and ill-formed tags
 - added check that hash declared in DKIM-Signature is included in the hashs declared in the key record
 - added check that the hash algorithm in the public key is the same as in the header

0.6.3 [2013-10-13]
------------------
 - fixed bug for detection of configured DNS Servers in Windows
   (if more then one DNS server was configured for an adapter)

0.6.2 [2013-10-13]
------------------
 - fixed bug if "other actions" button of CompactHeader add-on toolbar is not included

0.6.1 [2013-10-12]
------------------
 - better detection of configured DNS Servers in Windows

0.6.0 [2013-09-26]
------------------
 - added option for displaying of header, status bar and tooltip for From header
 - fixed false detection of DKIM_SIGERROR_DOMAIN_I
 - made options height smaller
 - fixed error in "simple" body canonicalization algorithm resulting in "Wrong body hash"
 - fixed bug for mixed CRLF and LF EOLs in body (resulting in "Wrong body hash")
 - fixed error if external message was viewed (but there is still a problem with IMAP attachments)
 - fixed bug ("DKIM-Signature" header name was case sensitive)

0.5.1 [2013-09-20]
------------------
 - added option to get DNS Servers from OS

0.5.0 [2013-09-10]
------------------
 - added support of multiple DNS servers
 - added optional saving of the result
 - DNS Server not reachable no longer treated as a PERMFAIL
 - added TEMPFAIL

0.4.4 [2013-08-02]
------------------
 - changed how msgHdrViewOverlay.css is loaded

0.4.3 [2013-07-27]
------------------
 - header highlighting now works with collapsed header from CompactHeader addon
 - works now also if e-mail has LF line ending

0.4.2 [2013-06-28]
------------------
 - fixed alignment of warning-icon in mac (by Nils Maier)

0.4.1 [2013-06-28]
------------------
 - DKIM-Signature header field name now in same style as the others (by Nils Maier)
 - fixed bug if message needs to be downloaded from IMAP server
 - added German translation (by ionum)
 - fixed relaxed canonicalization of a body with only empty lines (by ionum)
 - small displaying changes in options

0.4.0 [2013-06-09]
------------------
 - warnings are displayed
 - added warning for
  - Signature is expired
  - Signature is in the future
  - From is not in SDID
  - From is not in AUID
  - Signature key is small
 - added option to treat testmode as warning, not as error
 - added options for highlighting of From header
 - added option to always show DKIM-Signature header field
 - fixed relaxed body canonicalization for non trailing CRLF
 - fixed parsing of Message canonicalization if only one algorithm is named
 - added partial support of CNAME record type in DNS Library
 - fix bug if nonexisting header field is signed
 - fixed parsing of AUID

0.3.3 [2013-05-31]
------------------
 - fixed issue with RSS feeds
 - added debug info to rsasign-1.2.js

0.3.2 [2013-05-30]
------------------
 - fixed regex pattern for SDID, Selector and local_part

0.3.1 [2013-05-30]
------------------
 - fixed problem with CompactHeader addon

0.3.0 [2013-05-29]
------------------
 - options dialog added
 - body length tag was checked before canonicalization
 - fixed simple body canonicalization for empty body or no trailing CRLF
 - DNS, RSA, ... helper scripts now in DKIM_Verifier namespace

0.2.2 [2013-05-22]
------------------
 - fixed regex pattern for domain_name ("." was not escaped)

0.2.1 [2013-05-22]
------------------
 - query method was parsed wrong
 - last header field was parsed wrong
 - DNS exception now caught

0.2 [2013-05-16]
----------------
 - check that from header is signed now included
 - key record flags are no longer ignored
 - Multiple Instances of a header Field are now supported
 - encoding issue for body hash fixed

0.1 [2013-05-13]
----------------
 - Initial release<|MERGE_RESOLUTION|>--- conflicted
+++ resolved
@@ -1,13 +1,8 @@
-<<<<<<< HEAD
 3.0.0pre1 [2018-11-25]
 ------------------
  - now requires at least Thunderbird 64
  - fixed incompatibility with Thunderbird 64
 
-2.0.1pre1 [2018-04-25]
-------------------
- - fix signature verification in case the RSA key has an odd key length
-=======
 2.0.1 [2019-01-18]
 ------------------
  - fixed signature verification in case the RSA key has an odd key length (#112)
@@ -19,7 +14,6 @@
  - JSDNS: reduced default DNS server timeout from 10 to 5 seconds
  - updated included third-party libraries
  - updated default rules and favicons
->>>>>>> f61d9eeb
 
 2.0.0 [2018-04-19]
 ------------------
