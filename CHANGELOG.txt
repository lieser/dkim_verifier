<<<<<<< HEAD
3.0.0pre3 [2019-04-14]
------------------
 - now requires at least Thunderbird 66
 - fixed incompatibility with Thunderbird 68
Known issues:
 - GUI for account specific options missing
=======
2.1.0pre2 [2019-05-27]
------------------
 - Cryptographic Algorithm and Key Usage Update (RFC 8301, #141)
 - updated default rules and favicons (#140, #145, #157)
>>>>>>> 32aa93db

2.0.1 [2019-01-18]
------------------
 - fixed signature verification in case the RSA key has an odd key length (#112)
 - fixed DMARC heuristic (#125)
 - fixed "*" not being recognized as valid Service Type in DKIM Keys (#134)
 - changed update DKIM key button to now update the keys of all DKIM signatures in the e-mail
 - Authentication-Results header: fixed mixed case results specified by older SPF specs resulting in a parsing error (#135)
 - JSDNS: fixed a problem getting the default DNS servers on Windows (#116, #120)
 - JSDNS: reduced default DNS server timeout from 10 to 5 seconds
 - updated included third-party libraries
 - updated default rules and favicons

2.0.0 [2018-04-19]
------------------
 - now requires at least Thunderbird 52
 - added toolbar button and menuitem for sign rules
 - added option to try to read non RFC compliant Authentication-Results header
 - fixed incompatibility with Thunderbird 57/59/60
 - fixed favicons not being shown if the CardBook add-on is installed
 - fixed "Add must be signed exception" button being disabled if wrong signer is only a warning
 - updated default rules and favicons

1.7.0 [2017-07-22]
------------------
 - libunbound resolver: added ability to specify multiple trust anchors
 - libunbound resolver: added new root trust anchor (key tag 20326)
 - updated default rules and favicons

1.6.5 [2017-05-14]
------------------
 - added Japanese translation (by SAKURAI Kenichi)
 - updated default rules

1.6.4 [2017-02-09]
------------------
 - fixed saving of result with DNSSEC lock enabled
 - fixed incompatibility with Thunderbird 52 and libunbound
 - updated default rules and favicons

1.6.3 [2016-11-20]
------------------
 - fixed incompatibility with Thunderbird 52
 - updated default rules and favicons

1.6.2 [2016-10-24]
------------------
 - fixed incompatibility with Silvermel/Charamel
 - fixed Problem with copied header fields
 - updated default rules and favicons

1.6.1 [2016-09-26]
------------------
 - fixed problem with old Thunderbird versions and sign rules

1.6.0 [2016-09-25]
------------------
 - added option to indicate successful DNSSEC validation with a lock (enabled by default)
 - added option to show the favicon of some known signing domains (enabled by default)
 - added option to show the ARH result alongside the add-ons, instead of replacing it
 - JSDNS: differentiate between a server error and an non existing DKIM key
 - sign rules: ignore must be signed for outgoing messages
 - sign rules: updated default rules
 - fixed updating a DKIM key or marking it as secure via the "Other Actions" button

1.5.1 [2016-06-11]
------------------
 - fixed verification for external messages
 - sign rules: updated default rules

1.5.0 [2016-05-17]
------------------
 - added option to enable/disable DKIM verification for each account
 - JavaScript DNS library: added support to use a proxy
 - sign rules: updated default rules (added firefox.com)
 - DKIM key: empty, but existing DNS record is now treated as a missing key instead as an ill-formed one
 - fixed installing problem if extensions.getAddons.cache.enabled is set to false (https://bugzilla.mozilla.org/show_bug.cgi?id=1187725)

1.4.1 [2016-02-13]
------------------
 - fixed incompatibility with Thunderbird 46
 - Authentication-Results header: fixed trusting all authentication servers

1.4.0 [2016-02-08]
------------------
 - simplified shown error reasons and added advanced option for detailed reasons
 - Authentication-Results header: reading of the ARH can now be set for each account
 - Authentication-Results header: added option to only trust specific authentication servers
 - Authentication-Results header: continue verification if there is no DKIM result in the ARH header
 - Authentication-Results header: allow also unknown property types to be compliant with RFC 7601
 - Authentication-Results header: fixed bug if ARH header exists, but no message authentication was done
 - JavaScript DNS library: no longer get the DNS servers from deactivated interfaces under windows
 - libunbound resolver: no longer blocks the UI of Thunderbird
 - libunbound resolver: changing preferences no longer needs a restart

1.3.6 [2015-09-13]
------------------
 - fixed error in parsing of Authentication-Results header
 - added additional debugging calls

1.3.5 [2015-07-11]
------------------
 - fixed bug if a header field body started with a ":"

1.3.4 [2015-06-21]
------------------
 - added compatibility for Thunderbird 40

1.3.3 [2015-03-21]
------------------
 - fixed bug in the sorting of the results of multiple DKIM signatures

1.3.2 [2015-02-21]
------------------
 - updated default sign rules

1.3.1 [2014-12-10]
------------------
 - DNS errors in DMARC heuristic are now ignored (previously this resulted in an internal error)
 - fixed error resulting in incompatibility with Thunderbird 36

1.3.0 [2014-12-08]
------------------
 - added option to treat ill-formed selector tag as as error/warning/nothing (default warning; previous behavior was error)
 - added support for multiple signatures
 - added option to read Authentication-Results header
 - added French translation (by Christophe CHAUVET)

 - fixed problem with JavaScript DNS Resolver and long DKIM keys, resulting in error "Key couldn't be decoded"
 - fixed incompatibility with compact headers add-on

1.2.2 [2014-08-16]
------------------
 - added Chinese (Simplified) translation (by YFdyh000)
 - fixed the showing of a wrong error reason in some cases of a bad RSA signature

1.2.1 [2014-06-30]
------------------
 - fixed an issue in formated strings ("%S" was not replaced)

1.2.0 [2014-06-25]
------------------
 - added option for sign rules to allow also subdomains of the SDIDs (enabled by default)
 - fixed comparison of domains (was case sensitive)
 - updated default sign rules

1.1.2 [2014-05-08]
------------------
 - fixed error if e-mail is from a domain on the public suffix list (like "googlecode.com")
 - updated default sign rules

1.1.1 [2014-04-10]
------------------
 - fixed bug in use of libundboud (non existing domain was treated as server error; caused problems with DMARC)

1.1.0 [2014-04-07]
------------------
 - added options for automatically added sign rules
 - added option to use DMARC to heuristically determinate if an e-mail should be signed
 - fixed sign rules being automatically added even if signRules are disabled
 - fixed bug in getting DNS name server from OS under Linux/Mac (last line was not read)

1.0.5 [2014-01-14]
------------------
 - added Italian translation (by Michele Locati)
 - statusbarpanel and tooltip are now set to loading on reverify
 - DKIM Keys and signers rules window can now be opened at the same time

1.0.4 [2013-12-20]
------------------
 - fixed bug in an error message of the JavaScript DNS library
 - added advanced options for the JavaScript DNS library useful in case of bad network connection (not available through GUI)

1.0.3 [2013-12-12]
------------------
 - fixed bug in sign rules if from address contains capital letters
 - fixed verification of unsigned e-mails which are marked as should be signed by sign rules

1.0.2 [2013-11-22]
------------------
 - fixed internal error if sign rules are disabled

1.0.1 [2013-11-22]
------------------
 - fixed DKIM_SIGWARNING_FROM_NOT_IN_SDID

1.0.0 [2013-11-21]
------------------
 - added signers rules
 - added key storing
 - added libunbound as second DNS resolver (supports DNSSEC)
 - from tooltip now also works if Thunderbird's status bar is disabled

 - fixed some patterns (A-z to A-Za-z, dkim_safe_char, qp_hdr_value)
 - fixed pattern for note tag in DKIM key
 - fixed bug in DKIM_SIGWARNING_FROM_NOT_IN_AUID
 - validate tag list as specified in Section 3.2 of RFC 6376
 - now differentiation between missing and ill-formed tags
 - added check that hash declared in DKIM-Signature is included in the hashs declared in the key record
 - added check that the hash algorithm in the public key is the same as in the header

0.6.3 [2013-10-13]
------------------
 - fixed bug for detection of configured DNS Servers in Windows
   (if more then one DNS server was configured for an adapter)

0.6.2 [2013-10-13]
------------------
 - fixed bug if "other actions" button of CompactHeader add-on toolbar is not included

0.6.1 [2013-10-12]
------------------
 - better detection of configured DNS Servers in Windows

0.6.0 [2013-09-26]
------------------
 - added option for displaying of header, status bar and tooltip for From header
 - fixed false detection of DKIM_SIGERROR_DOMAIN_I
 - made options height smaller
 - fixed error in "simple" body canonicalization algorithm resulting in "Wrong body hash"
 - fixed bug for mixed CRLF and LF EOLs in body (resulting in "Wrong body hash")
 - fixed error if external message was viewed (but there is still a problem with IMAP attachments)
 - fixed bug ("DKIM-Signature" header name was case sensitive)

0.5.1 [2013-09-20]
------------------
 - added option to get DNS Servers from OS

0.5.0 [2013-09-10]
------------------
 - added support of multiple DNS servers
 - added optional saving of the result
 - DNS Server not reachable no longer treated as a PERMFAIL
 - added TEMPFAIL

0.4.4 [2013-08-02]
------------------
 - changed how msgHdrViewOverlay.css is loaded

0.4.3 [2013-07-27]
------------------
 - header highlighting now works with collapsed header from CompactHeader addon
 - works now also if e-mail has LF line ending

0.4.2 [2013-06-28]
------------------
 - fixed alignment of warning-icon in mac (by Nils Maier)

0.4.1 [2013-06-28]
------------------
 - DKIM-Signature header field name now in same style as the others (by Nils Maier)
 - fixed bug if message needs to be downloaded from IMAP server
 - added German translation (by ionum)
 - fixed relaxed canonicalization of a body with only empty lines (by ionum)
 - small displaying changes in options

0.4.0 [2013-06-09]
------------------
 - warnings are displayed
 - added warning for
  - Signature is expired
  - Signature is in the future
  - From is not in SDID
  - From is not in AUID
  - Signature key is small
 - added option to treat testmode as warning, not as error
 - added options for highlighting of From header
 - added option to always show DKIM-Signature header field
 - fixed relaxed body canonicalization for non trailing CRLF
 - fixed parsing of Message canonicalization if only one algorithm is named
 - added partial support of CNAME record type in DNS Library
 - fix bug if nonexisting header field is signed
 - fixed parsing of AUID

0.3.3 [2013-05-31]
------------------
 - fixed issue with RSS feeds
 - added debug info to rsasign-1.2.js

0.3.2 [2013-05-30]
------------------
 - fixed regex pattern for SDID, Selector and local_part

0.3.1 [2013-05-30]
------------------
 - fixed problem with CompactHeader addon

0.3.0 [2013-05-29]
------------------
 - options dialog added
 - body length tag was checked before canonicalization
 - fixed simple body canonicalization for empty body or no trailing CRLF
 - DNS, RSA, ... helper scripts now in DKIM_Verifier namespace

0.2.2 [2013-05-22]
------------------
 - fixed regex pattern for domain_name ("." was not escaped)

0.2.1 [2013-05-22]
------------------
 - query method was parsed wrong
 - last header field was parsed wrong
 - DNS exception now caught

0.2 [2013-05-16]
----------------
 - check that from header is signed now included
 - key record flags are no longer ignored
 - Multiple Instances of a header Field are now supported
 - encoding issue for body hash fixed

0.1 [2013-05-13]
----------------
 - Initial release<|MERGE_RESOLUTION|>--- conflicted
+++ resolved
@@ -1,16 +1,14 @@
-<<<<<<< HEAD
 3.0.0pre3 [2019-04-14]
 ------------------
  - now requires at least Thunderbird 66
  - fixed incompatibility with Thunderbird 68
 Known issues:
  - GUI for account specific options missing
-=======
+
 2.1.0pre2 [2019-05-27]
 ------------------
  - Cryptographic Algorithm and Key Usage Update (RFC 8301, #141)
  - updated default rules and favicons (#140, #145, #157)
->>>>>>> 32aa93db
 
 2.0.1 [2019-01-18]
 ------------------
