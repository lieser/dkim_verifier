--- conflicted
+++ resolved
@@ -1235,46 +1235,24 @@
 		try {
 			isValid = verifyFunction(DKIMSignature.DKIMKey.p, headerHashInput, DKIMSignature.a_hash,
 			DKIMSignature.b, DKIMSignature.warnings, keyInfo);
-<<<<<<< HEAD
 		} finally {
 			DKIMSignature.a_keylength = keyInfo.keyLength;
 		}
-		if (!isValid) {
-			if (prefs.getIntPref("error.contentTypeCharsetAddedQuotes.treatAs") > 0) {
+		if (!isValid && prefs.getIntPref("error.contentTypeCharsetAddedQuotes.treatAs") > 0) {
 				log.debug("Try with removed quotes in Content-Type charset.");
-				msg.headerFields.get("content-type")[0] =
-					msg.headerFields.get("content-type")[0].
-					replace(/charset="([^"]+)"/i,	"charset=$1");
-=======
-
-		if (!isValid && prefs.getIntPref("error.contentTypeCharsetAddedQuotes.treatAs") > 0) {
-			log.debug("Try with removed quotes in Content-Type charset.");
 			const contentTypeField = msg.headerFields.get("content-type")[0];
 			const sanitizedContentTypeField = contentTypeField.replace(/charset="([^"]+)"/i, "charset=$1");
 
 			if (contentTypeField !== sanitizedContentTypeField) {
 				msg.headerFields.get("content-type")[0] = sanitizedContentTypeField;
->>>>>>> 92dcae97
 				// Compute the input for the header hash
 				headerHashInput = computeHeaderHashInput(msg,DKIMSignature);
 				log.debug("Header hash input:\n" + headerHashInput);
 				// verify Signature
 				keyInfo = {};
-<<<<<<< HEAD
-				try {
-					isValid = verifyFunction(DKIMSignature.DKIMKey.p, headerHashInput, DKIMSignature.a_hash,
-							DKIMSignature.b, DKIMSignature.warnings, keyInfo);
-				} finally {
-					DKIMSignature.a_keylength = keyInfo.keyLength;
-				}
-				if (!isValid) {
-					throw new DKIM_SigError("DKIM_SIGERROR_BADSIG");
-				} else if (prefs.getIntPref("error.contentTypeCharsetAddedQuotes.treatAs") === 1) {
-=======
 				isValid = verifyFunction(DKIMSignature.DKIMKey.p, headerHashInput,
 						DKIMSignature.a_hash, DKIMSignature.b, DKIMSignature.warnings, keyInfo);
 				if (prefs.getIntPref("error.contentTypeCharsetAddedQuotes.treatAs") === 1) {
->>>>>>> 92dcae97
 					DKIMSignature.warnings.push({name: "DKIM_SIGERROR_CONTENT_TYPE_CHARSET_ADDED_QUOTES"});
 					log.debug("Warning: DKIM_SIGERROR_CONTENT_TYPE_CHARSET_ADDED_QUOTES");
 				}
@@ -1312,7 +1290,7 @@
 		}
 
 		if (!isValid) {
-			throw new DKIM_SigError("DKIM_SIGERROR_BADSIG");
+				throw new DKIM_SigError("DKIM_SIGERROR_BADSIG");
 		}
 
 		if (DKIMSignature.a_sig !== DKIMSignature.DKIMKey.k) {
@@ -1332,22 +1310,9 @@
 
 		// return result
 		log.trace("Everything is fine");
-<<<<<<< HEAD
 		var verification_result = createBaseResult("SUCCESS", DKIMSignature);
 		verification_result.warnings = DKIMSignature.warnings;
 		verification_result.keySecure = DKIMSignature.keyQueryResult.secure;
-=======
-		var verification_result = {
-			version : "2.0",
-			result : "SUCCESS",
-			sdid : DKIMSignature.d,
-			auid : DKIMSignature.i,
-			selector : DKIMSignature.s,
-			warnings : DKIMSignature.warnings,
-			keySecure : DKIMSignature.keyQueryResult.secure,
-			sigAlgo : DKIMSignature.a_sig
-		};
->>>>>>> 92dcae97
 		return verification_result;
 	}
 
@@ -1679,11 +1644,11 @@
 
 		function algo_compare(sig1, sig2) {
 			// prefer ed25519 over rsa
-			if (sig1.sigAlgo === sig2.sigAlgo) {
+			if (sig1.algorithmSignature	=== sig2.algorithmSignature) {
 				// both algorithms are equal
 				return 0;
 			}
-			if (sig1.sigAlgo === "ed25519") {
+			if (sig1.algorithmSignature === "ed25519") {
 				// there are only ed25519 and rsa allowed, so sig2.a is rsa
 				return -1;
 			}
