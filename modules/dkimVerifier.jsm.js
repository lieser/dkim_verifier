--- conflicted
+++ resolved
@@ -79,7 +79,6 @@
 // ED25519
 Services.scriptloader.loadSubScript("resource://dkim_verifier_3p/tweetnacl/nacl-fast.js", ED25519, "UTF-8");
 Services.scriptloader.loadSubScript("resource://dkim_verifier_3p/tweetnacl-util/nacl-util.js", ED25519, "UTF-8");
-
 
 // @ts-ignore
 const PREF_BRANCH = "extensions.dkim_verifier.";
@@ -314,10 +313,9 @@
 		// get public exponent
 		let e_hex = RSA.ASN1HEX.getV(asnKey,posKeyArray[1]);
 
-<<<<<<< HEAD
-		// trim leading zeros
+		// trim leading zeros from modulus
 		let m_hex_trimmed = m_hex.replace(/^0+/, '');
-		// one hex digit represents 4 bits
+		// one hex digit represents 4 bit
 		keyInfo.keyLength = m_hex_trimmed.length * 4;
 		log.debug("rsa key length: " + keyInfo.keyLength);
 		if (keyInfo.keyLength < 1024) {
@@ -325,21 +323,6 @@
 			throw new DKIM_SigError("DKIM_SIGWARNING_KEYSMALL");
 		} else if (keyInfo.keyLength < 2048) {
 			// weak key
-=======
-		// trim leading zeros from modulus
-		let m_hex_trimmed = m_hex.replace(/^0+/, '');
-
-		// a hex digit represents 4 bit
-		let keyLength = 4 * m_hex_trimmed.length;
-
-		if (keyLength < 1024) {
-			// error if key is too short
-			log.debug("rsa key size: " + keyLength);
-			throw new DKIM_SigError("DKIM_SIGWARNING_KEYSMALL");
-		} else if (keyLength < 2048) {
-			// weak key
-			log.debug("rsa key size: " + keyLength);
->>>>>>> 8f542b7b
 			switch (prefs.getIntPref("error.algorithm.rsa.weakKeyLength.treatAs")) {
 				case 0: // error
 					throw new DKIM_SigError("DKIM_SIGWARNING_KEY_IS_WEAK");
@@ -380,25 +363,16 @@
 	function verifyED25519Sig(key, str, hash_algo, signature, warnings, _keyInfo = {}) {
 		let result = false;
 		let hashedStr = dkim_hash(str, hash_algo, "b64");
-<<<<<<< HEAD
-		let hashedStr_byte = NaClUtil.nacl.util.decodeBase64(hashedStr);
-		let signature_byte = NaClUtil.nacl.util.decodeBase64(signature);
-		let key_byte = NaClUtil.nacl.util.decodeBase64(key);
-		// each byte has 8 bit (a valid key_byte array has a length of 32)
-		_keyInfo.keyLength = key_byte.length * 8;
-		log.debug("ed25519 key length: " + _keyInfo.keyLength);
-		return NaCl.nacl.sign.detached.verify(hashedStr_byte, signature_byte, key_byte);
-=======
 		let hashedStr_byte = ED25519.nacl.util.decodeBase64(hashedStr);
 		let signature_byte = ED25519.nacl.util.decodeBase64(signature);
 		let key_byte = ED25519.nacl.util.decodeBase64(key);
 		// each byte has 8 bit (a valid key_byte array has a length of 32)
-		let keyLength = key_byte.length * 8;
-		log.debug("ED25519 key length: " + keyLength);
+		_keyInfo.keyLength = key_byte.length * 8;
+		log.debug("ed25519 key length: " + _keyInfo.keyLength);
 		if (hash_algo !== "sha256") {
 			throw new DKIM_SigError("DKIM_SIGERROR_KEY_HASHNOTINCLUDED");
 		}
-		if (keyLength !== 256) {
+		if (_keyInfo.keyLength !== 256) {
 			throw new DKIM_SigError("DKIM_SIGERROR_KEYDECODE");
 		}
 		try {
@@ -407,7 +381,6 @@
 			throw new DKIM_SigError(ex.message);
 		}
 		return result;
->>>>>>> 8f542b7b
 	}
 
 	function newDKIMSignature( DKIMSignatureHeader ) {
@@ -493,7 +466,7 @@
 		DKIMSignature.a_sig = algorithmTag[1];
 		DKIMSignature.a_hash = algorithmTag[2];
 		if (algorithmTag[0] === "ed25519-sha256" || algorithmTag[0] === "rsa-sha256") {
-			// all is fine, nothing to do at the momemnt
+			// all is fine, nothing to do at the moment
 		} else if (algorithmTag[0] === "rsa-sha1") {
 			switch (prefs.getIntPref("error.algorithm.sign.rsa-sha1.treatAs")) {
 				case 0: // error
@@ -1608,7 +1581,7 @@
 			}
 			// sig1 has warnings
 			if (!sig2.warnings || sig2.warnings.length === 0) {
-				// sig2 has no warings
+				// sig2 has no warnings
 				return 1;
 			}
 			// both sigs have warnings
